--- conflicted
+++ resolved
@@ -180,7 +180,6 @@
   }
 }
 
-<<<<<<< HEAD
 class KafkaJSDeleteTopicRecordsError extends KafkaJSError {
   constructor({ partitions }) {
     /*
@@ -193,7 +192,9 @@
     super('Error while deleting records', { retriable })
     this.name = 'KafkaJSDeleteTopicRecordsError'
     this.partitions = partitions
-=======
+  }
+}
+
 const issueUrl = pkgJson.bugs.url
 
 class KafkaJSInvariantViolation extends KafkaJSNonRetriableError {
@@ -204,7 +205,6 @@
 
     const issueTitle = encodeURIComponent(`Invariant violation: ${message}`)
     this.helpUrl = `${issueUrl}/new?assignees=&labels=bug&template=bug_report.md&title=${issueTitle}`
->>>>>>> e0dea4ac
   }
 }
 
@@ -231,9 +231,6 @@
   KafkaJSLockTimeout,
   KafkaJSServerDoesNotSupportApiKey,
   KafkaJSUnsupportedMagicByteInMessageSet,
-<<<<<<< HEAD
   KafkaJSDeleteTopicRecordsError,
-=======
   KafkaJSInvariantViolation,
->>>>>>> e0dea4ac
 }